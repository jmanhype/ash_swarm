--- conflicted
+++ resolved
@@ -19,18 +19,9 @@
       {Phoenix.PubSub, name: AshSwarm.PubSub},
       # Start the Finch HTTP client for sending emails
       {Finch, name: AshSwarm.Finch},
-<<<<<<< HEAD
-      # Start the UsageStats server for adaptive code evolution
+      # Start adaptive code evolution services
       {AshSwarm.Foundations.UsageStats, []},
-      # Start the AdaptiveScheduler for scheduling code evolution
       {AshSwarm.Foundations.AdaptiveScheduler, []},
-=======
-      # Start adaptive code evolution services
-      AshSwarm.Foundations.UsageStats,
-      AshSwarm.Foundations.AdaptiveScheduler,
-      # Start a worker by calling: AshSwarm.Worker.start_link(arg)
-      # {AshSwarm.Worker, arg},
->>>>>>> 0b2bfc09
       # Start to serve requests, typically the last entry
       AshSwarmWeb.Endpoint
     ]
